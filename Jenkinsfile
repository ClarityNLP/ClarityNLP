--- conflicted
+++ resolved
@@ -5,13 +5,9 @@
     environment {
       GTRI_IMAGE_REGISTRY = credentials('gtri-image-registry')
       GTRI_RANCHER_API_ENDPOINT = credentials('gtri-rancher-api-endpoint')
-<<<<<<< HEAD
       GTRI_CLARITY_ENV_ID = credentials('gtri-clarity-env-id')
       EMORY_CLARITY_ENV_ID = credentials('emory-clarity-env-id')
       // GTRI_HDAP_ENV_ID = credentials('gtri-hdap-env-id')
-=======
-      GTRI_HDAP_ENV_ID = credentials('gtri-hdap-env-id')
->>>>>>> c0e93aac
     }
 
     //Define stages for the build process
@@ -62,7 +58,6 @@
             steps{
                 //Write a script that notifies the Rancher API that the Docker Image for the application has been updated.
                 script{
-<<<<<<< HEAD
                     rancher confirm: true, credentialId: 'gt-rancher-server', endpoint: "${GTRI_RANCHER_API_ENDPOINT}", environmentId: "${GTRI_CLARITY_ENV_ID}", environments: '', image: "${GTRI_IMAGE_REGISTRY}/nlp-api:latest", ports: '', service: 'ClarityNLP/nlp-api', timeout: 2700
                     rancher confirm: true, credentialId: 'gt-rancher-server', endpoint: "${GTRI_RANCHER_API_ENDPOINT}", environmentId: "${GTRI_CLARITY_ENV_ID}", environments: '', image: 'axiom/docker-luigi:2.7.1', ports: '', service: 'ClarityNLP/scheduler', timeout: 600
                     rancher confirm: true, credentialId: 'gt-rancher-server', endpoint: "${GTRI_RANCHER_API_ENDPOINT}", environmentId: "${GTRI_CLARITY_ENV_ID}", environments: '', image: "${GTRI_IMAGE_REGISTRY}/nlp-solr:latest", ports: '', service: 'ClarityNLP/nlp-solr', timeout: 600
@@ -107,22 +102,7 @@
                     // rancher confirm: true, credentialId: 'gt-rancher-server', endpoint: "${GTRI_RANCHER_API_ENDPOINT}", environmentId: "${EMORY_CLARITY_ENV_ID}", environments: '', image: "${GTRI_IMAGE_REGISTRY}/results-client-emory-staging:latest", ports: '', service: 'ClarityNLP/results-client', timeout: 600
                     // rancher confirm: true, credentialId: 'gt-rancher-server', endpoint: "${GTRI_RANCHER_API_ENDPOINT}", environmentId: "${EMORY_CLARITY_ENV_ID}", environments: '', image: 'redis:4.0.10', ports: '', service: 'ClarityNLP/redis', timeout: 600
                     // rancher confirm: true, credentialId: 'gt-rancher-server', endpoint: "${GTRI_RANCHER_API_ENDPOINT}", environmentId: "${EMORY_CLARITY_ENV_ID}", environments: '', image: "${GTRI_IMAGE_REGISTRY}/export-api:latest", ports: '', service: 'ClarityNLP/export-api', timeout: 600
-=======
-                    rancher confirm: true, credentialId: 'gt-rancher-server', endpoint: "${GTRI_RANCHER_API_ENDPOINT}", environmentId: "${GTRI_HDAP_ENV_ID}", environments: '', image: "${GTRI_IMAGE_REGISTRY}/nlp-api:latest", ports: '', service: 'ClarityNLP/nlp-api', timeout: 2700
-                    rancher confirm: true, credentialId: 'gt-rancher-server', endpoint: "${GTRI_RANCHER_API_ENDPOINT}", environmentId: "${GTRI_HDAP_ENV_ID}", environments: '', image: 'axiom/docker-luigi:2.7.1', ports: '', service: 'ClarityNLP/scheduler', timeout: 600
-                    rancher confirm: true, credentialId: 'gt-rancher-server', endpoint: "${GTRI_RANCHER_API_ENDPOINT}", environmentId: "${GTRI_HDAP_ENV_ID}", environments: '', image: "${GTRI_IMAGE_REGISTRY}/nlp-solr:latest", ports: '', service: 'ClarityNLP/nlp-solr', timeout: 600
-                    rancher confirm: true, credentialId: 'gt-rancher-server', endpoint: "${GTRI_RANCHER_API_ENDPOINT}", environmentId: "${GTRI_HDAP_ENV_ID}", environments: '', image: "${GTRI_IMAGE_REGISTRY}/nlp-mongo:latest", ports: '', service: 'ClarityNLP/nlp-mongo', timeout: 600
-                    rancher confirm: true, credentialId: 'gt-rancher-server', endpoint: "${GTRI_RANCHER_API_ENDPOINT}", environmentId: "${GTRI_HDAP_ENV_ID}", environments: '', image: "${GTRI_IMAGE_REGISTRY}/ingest-mongo:latest", ports: '', service: 'ClarityNLP/ingest-mongo', timeout: 600
-                    rancher confirm: true, credentialId: 'gt-rancher-server', endpoint: "${GTRI_RANCHER_API_ENDPOINT}", environmentId: "${GTRI_HDAP_ENV_ID}", environments: '', image: "${GTRI_IMAGE_REGISTRY}/nlp-postgres:latest", ports: '', service: 'ClarityNLP/nlp-postgres', timeout: 600
-                    rancher confirm: true, credentialId: 'gt-rancher-server', endpoint: "${GTRI_RANCHER_API_ENDPOINT}", environmentId: "${GTRI_HDAP_ENV_ID}", environments: '', image: "${GTRI_IMAGE_REGISTRY}/rtm-api:latest", ports: '', service: 'ClarityNLP/mapper-api', timeout: 600
-                    rancher confirm: true, credentialId: 'gt-rancher-server', endpoint: "${GTRI_RANCHER_API_ENDPOINT}", environmentId: "${GTRI_HDAP_ENV_ID}", environments: '', image: "${GTRI_IMAGE_REGISTRY}/ingest-api:latest", ports: '', service: 'ClarityNLP/ingest-api', timeout: 600
-                    rancher confirm: true, credentialId: 'gt-rancher-server', endpoint: "${GTRI_RANCHER_API_ENDPOINT}", environmentId: "${GTRI_HDAP_ENV_ID}", environments: '', image: 'postgres', ports: '', service: 'ClarityNLP/mapper-pg', timeout: 600
-                    rancher confirm: true, credentialId: 'gt-rancher-server', endpoint: "${GTRI_RANCHER_API_ENDPOINT}", environmentId: "${GTRI_HDAP_ENV_ID}", environments: '', image: "${GTRI_IMAGE_REGISTRY}/rtm-client:latest", ports: '', service: 'ClarityNLP/mapper-client', timeout: 600
-                    rancher confirm: true, credentialId: 'gt-rancher-server', endpoint: "${GTRI_RANCHER_API_ENDPOINT}", environmentId: "${GTRI_HDAP_ENV_ID}", environments: '', image: "${GTRI_IMAGE_REGISTRY}/ingest-client-gtri-production:latest", ports: '', service: 'ClarityNLP/ingest-client', timeout: 600
-                    rancher confirm: true, credentialId: 'gt-rancher-server', endpoint: "${GTRI_RANCHER_API_ENDPOINT}", environmentId: "${GTRI_HDAP_ENV_ID}", environments: '', image: "${GTRI_IMAGE_REGISTRY}/results-client-gtri-production:latest", ports: '', service: 'ClarityNLP/results-client', timeout: 600
-                    rancher confirm: true, credentialId: 'gt-rancher-server', endpoint: "${GTRI_RANCHER_API_ENDPOINT}", environmentId: "${GTRI_HDAP_ENV_ID}", environments: '', image: 'redis:3.2.0', ports: '', service: 'ClarityNLP/redis', timeout: 600
-                    rancher confirm: true, credentialId: 'gt-rancher-server', endpoint: "${GTRI_RANCHER_API_ENDPOINT}", environmentId: "${GTRI_HDAP_ENV_ID}", environments: '', image: "${GTRI_IMAGE_REGISTRY}/export-api:latest", ports: '', service: 'ClarityNLP/export-api', timeout: 600
->>>>>>> c0e93aac
+
                 }
             }
         }
