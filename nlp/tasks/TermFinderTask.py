from cachetools import cached

from algorithms import *
from data_access import jobs
from .task_utilities import BaseTask, pipeline_cache, init_cache, get_document_by_id, document_text, document_sections
from cachetools import cached

from algorithms import *
from data_access import jobs
from .task_utilities import BaseTask, pipeline_cache, init_cache, get_document_by_id, document_text, document_sections

provider_assertion_filters = {
    'negex': ["Affirmed"],
    "temporality": ["Recent", "Historical"],
    "experiencer": ["Patient"]
}
SECTIONS_FILTER = "sections"


@cached(init_cache)
def get_finder(key):
    type_name, doc_id, term_list, include_synonyms, include_descendants, include_ancestors, vocabulary, has_special_filters, filters = get_values_from_key(key)
    finder_obj = TermFinder(term_list, include_synonyms, include_descendants, include_ancestors, vocabulary,
                            filters=filters)

    return finder_obj


def get_term_matches(key):
    type_name, doc_id, term_list, include_synonyms, include_descendants, include_ancestors, vocabulary, has_special_filters, filters = get_values_from_key(
        key)

    objs = list()
    doc = get_document_by_id(doc_id)
    section_headers, section_texts = document_sections(doc)
    # all sentences in this document
    doc_text = document_text(doc)

    keys = key.split('|')
    keys[1] = ''
    finder_obj = get_finder('|'.join(keys))

    terms_found = finder_obj.get_term_full_text_matches(doc_text, section_headers, section_texts)
    for term in terms_found:
        obj = {
            "sentence": term.sentence,
            "section": term.section,
            "term": term.term,
            "start": term.start,
            "end": term.end,
            "negation": term.negex,
            "temporality": term.temporality,
            "experiencer": term.experiencer
        }
        objs.append(obj)

    return objs


def setup_key(name, doc_id, term_list, include_synonyms, include_descendants,
                                   include_ancestors, vocabulary, filters, has_special_filters):
    if isinstance(term_list, list):
        term_list = json.dumps(term_list)
    if isinstance(filters, dict):
        filters = json.dumps(filters)
    thing = '%s|%s|%s|%r|%r|%r|%s|%r' % (name, doc_id, term_list, include_synonyms, include_descendants,
                                   include_ancestors, vocabulary, has_special_filters)
    if has_special_filters:
        thing += ("|%s" + filters)
    else:
        thing += '|'
    return thing


def get_values_from_key(key):
    keys = key.split('|')
    type_name = keys[0]
    doc_id = keys[1]
    term_list = json.loads(keys[2])
    include_synonyms = keys[3] == "True"
    include_descendants = keys[4] == "True"
    include_ancestors = keys[5] == "True"
    vocabulary = keys[6]
    has_special_filters = keys[7] == "True"
    if len(keys[8]) > 0:
        filters = json.loads(keys[8])
    else:
        if type_name == "ProviderAssertion":
            filters = provider_assertion_filters
        else:
            filters = dict()
    return type_name, doc_id, term_list, include_synonyms, include_descendants, include_ancestors, vocabulary, has_special_filters, filters


@cached(pipeline_cache)
def _get_cached_terms(key):
    util.add_cache_compute_count()
    return get_term_matches(key)


def get_cached_terms(name, doc_id, term_list, include_synonyms, include_descendants, include_ancestors, vocabulary,
                     filters, has_special_filters):
    thing = setup_key(name, doc_id, term_list, include_synonyms, include_descendants, include_ancestors, vocabulary,
                     filters, has_special_filters)
    if util.use_redis_caching == "true":
        # TODO use better key method, some recoverable hash
        hashed_str = name + ':' + thing
        res = util.get_from_redis_cache(hashed_str)
        util.add_cache_query_count()
        if res:
            objs = json.loads(res)
        else:
            util.add_cache_compute_count()
            objs = get_term_matches(thing)
            util.write_to_redis_cache(hashed_str, json.dumps(objs))
    elif util.use_memory_caching == "true":
        util.add_cache_query_count()
        objs = _get_cached_terms(thing)
    else:
        objs = get_term_matches(thing)
    return objs


def run_term_finder(name, filters, pipeline_config, temp_file, mongo_client, docs, write_log_data, write_result_data,
                    has_special_filters):
    pipeline_config = pipeline_config
    term_matcher = None
    write_log_data(jobs.IN_PROGRESS, "Finding Terms with " + name)

    for doc in docs:
        # if util.use_dl_trained_terms == 'true':
        #     # TODO implement other filters like synonyms, etc.
        #     predictions = do_term_lookup(pipeline_config.terms, document_text(doc))
        #     for p in predictions.keys():
        #         val = predictions[p]
        #         if val:
        #             obj = {
        #                 "sentence": 'UNKNOWN',
        #                 "section": 'UNKNOWN',
        #                 "term": p.replace('is_', ''),
        #                 "start": 0,
        #                 "end": 0,
        #                 "negation": 'UNKNOWN',
        #                 "temporality": 'UNKNOWN',
        #                 "experiencer": 'UNKNOWN'
        #             }
        #             write_result_data(temp_file, mongo_client, doc, obj)
        if util.use_memory_caching == 'true' or util.use_redis_caching == "true":
            objs = get_cached_terms(name, doc[util.solr_report_id_field], pipeline_config.terms, pipeline_config.
                                    include_synonyms, pipeline_config
                                    .include_descendants, pipeline_config.include_ancestors, pipeline_config
                                    .vocabulary, filters, has_special_filters)
            for obj in objs:
                write_result_data(temp_file, mongo_client, doc, obj)
        else:
            if not term_matcher:
                term_matcher = TermFinder(pipeline_config.terms, pipeline_config.include_synonyms, pipeline_config
                                          .include_descendants, pipeline_config.include_ancestors, pipeline_config
                                          .vocabulary, filters=filters)
            section_headers, section_texts = document_sections(doc)
            terms_found = term_matcher.get_term_full_text_matches(document_text(doc), section_headers, section_texts)
            for term in terms_found:
                if not isinstance(term.section, str):
                    term.section = term.section.concept
                obj = {
                    "sentence": term.sentence,
                    "section": term.section,
                    "term": term.term,
                    "start": term.start,
                    "end": term.end,
                    "negation": term.negex,
                    "temporality": term.temporality,
                    "experiencer": term.experiencer,
<<<<<<< HEAD
                    "value": (term.negex == "Affirmed")
=======
                    "value": True
>>>>>>> 553bde7d
                }

                write_result_data(temp_file, mongo_client, doc, obj)


class TermFinderBatchTask(BaseTask):
    task_name = "TermFinder"

    def run_custom_task(self, temp_file, mongo_client):
        filters = dict()
        special_filters = False
        if self.pipeline_config.sections and len(self.pipeline_config.sections) > 0:
            filters[SECTIONS_FILTER] = self.pipeline_config.sections
            special_filters = True
        run_term_finder(self.task_name, filters, self.pipeline_config, temp_file, mongo_client, self.docs,
                        self.write_log_data, self.write_result_data, special_filters)


class ProviderAssertionBatchTask(BaseTask):
    task_name = "ProviderAssertion"

    def run_custom_task(self, temp_file, mongo_client):
        pipeline_config = self.pipeline_config

        special_filters = False
        pa_filters = provider_assertion_filters
        if pipeline_config.sections and len(pipeline_config.sections) > 0:
            pa_filters[SECTIONS_FILTER] = pipeline_config.sections
            special_filters = True

<<<<<<< HEAD
        run_term_finder(self.task_name, pa_filters, self.pipeline_config, temp_file, mongo_client, self.docs,
                        self.write_log_data, self.write_result_data, special_filters)
=======
        self.write_log_data(jobs.IN_PROGRESS, "Finding Terms with ProviderAssertion")
        for doc in self.docs:
            terms_found = term_matcher.get_term_full_text_matches(self.get_document_text(doc), pa_filters)
            for term in terms_found:
                obj = {
                    "sentence": term.sentence,
                    "section": term.section,
                    "term": term.term,
                    "start": term.start,
                    "end": term.end,
                    "negation": term.negex,
                    "temporality": term.temporality,
                    "experiencer": term.experiencer,
                    "value": True
                }

                self.write_result_data(temp_file, mongo_client, doc, obj)

            del terms_found
>>>>>>> 553bde7d
<|MERGE_RESOLUTION|>--- conflicted
+++ resolved
@@ -1,8 +1,3 @@
-from cachetools import cached
-
-from algorithms import *
-from data_access import jobs
-from .task_utilities import BaseTask, pipeline_cache, init_cache, get_document_by_id, document_text, document_sections
 from cachetools import cached
 
 from algorithms import *
@@ -171,11 +166,7 @@
                     "negation": term.negex,
                     "temporality": term.temporality,
                     "experiencer": term.experiencer,
-<<<<<<< HEAD
                     "value": (term.negex == "Affirmed")
-=======
-                    "value": True
->>>>>>> 553bde7d
                 }
 
                 write_result_data(temp_file, mongo_client, doc, obj)
@@ -206,27 +197,5 @@
             pa_filters[SECTIONS_FILTER] = pipeline_config.sections
             special_filters = True
 
-<<<<<<< HEAD
         run_term_finder(self.task_name, pa_filters, self.pipeline_config, temp_file, mongo_client, self.docs,
-                        self.write_log_data, self.write_result_data, special_filters)
-=======
-        self.write_log_data(jobs.IN_PROGRESS, "Finding Terms with ProviderAssertion")
-        for doc in self.docs:
-            terms_found = term_matcher.get_term_full_text_matches(self.get_document_text(doc), pa_filters)
-            for term in terms_found:
-                obj = {
-                    "sentence": term.sentence,
-                    "section": term.section,
-                    "term": term.term,
-                    "start": term.start,
-                    "end": term.end,
-                    "negation": term.negex,
-                    "temporality": term.temporality,
-                    "experiencer": term.experiencer,
-                    "value": True
-                }
-
-                self.write_result_data(temp_file, mongo_client, doc, obj)
-
-            del terms_found
->>>>>>> 553bde7d
+                        self.write_log_data, self.write_result_data, special_filters)